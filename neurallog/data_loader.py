--- conflicted
+++ resolved
@@ -304,11 +304,6 @@
     with open(log_file, mode="r", encoding='utf8') as f:
         logs = f.readlines()
         logs = [x.strip() for x in logs]
-<<<<<<< HEAD
-    logs = logs[:1000000]
-=======
-        
->>>>>>> 07dad59f
     try:
         with open(e_name, mode='rb') as f:
             E = pickle.load(f)
@@ -424,7 +419,7 @@
     # with open("../data/embeddings/BGL/iforest-test.pkl", mode="wb") as f:
     #     pickle.dump((x_te, y_te), f, protocol=pickle.HIGHEST_PROTOCOL)
 
-    (x_tr, y_tr), (x_te, y_te) = load(
+    (x_tr, y_tr), (x_te, y_te) = load_HDFS(
         "../data/raw/HDFS/HDFS.log", "../data/raw/HDFS/anomaly_label.csv", train_ratio=0.8, split_type='sequential')
     #
     # with open("./data/embeddings/BGL/neural-train.pkl", mode="wb") as f:
